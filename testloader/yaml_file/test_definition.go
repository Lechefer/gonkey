package yaml_file

import (
	"github.com/lamoda/gonkey/compare"
	"github.com/lamoda/gonkey/models"
)

type TestDefinition struct {
	Name                     string                    `json:"name" yaml:"name"`
	Status                   string                    `json:"status" yaml:"status"`
	Variables                map[string]string         `json:"variables" yaml:"variables"`
	VariablesToSet           VariablesToSet            `json:"variables_to_set" yaml:"variables_to_set"`
	Form                     *models.Form              `json:"form" yaml:"form"`
	Method                   string                    `json:"method" yaml:"method"`
	RequestURL               string                    `json:"path" yaml:"path"`
	QueryParams              string                    `json:"query" yaml:"query"`
	RequestTmpl              string                    `json:"request" yaml:"request"`
	ResponseTmpls            map[int]string            `json:"response" yaml:"response"`
	ResponseHeaders          map[int]map[string]string `json:"responseHeaders" yaml:"responseHeaders"`
	BeforeScriptParams       scriptParams              `json:"beforeScript" yaml:"beforeScript"`
	AfterRequestScriptParams scriptParams              `json:"afterRequestScript" yaml:"afterRequestScript"`
	HeadersVal               map[string]string         `json:"headers" yaml:"headers"`
	CookiesVal               map[string]string         `json:"cookies" yaml:"cookies"`
	Cases                    []CaseData                `json:"cases" yaml:"cases"`
	ComparisonParams         compare.CompareParams     `json:"comparisonParams" yaml:"comparisonParams"`
	FixtureFiles             []string                  `json:"fixtures" yaml:"fixtures"`
	MocksDefinition          map[string]interface{}    `json:"mocks" yaml:"mocks"`
	PauseValue               int                       `json:"pause" yaml:"pause"`
	DbQueryTmpl              string                    `json:"dbQuery" yaml:"dbQuery"`
	DbResponseTmpl           []string                  `json:"dbResponse" yaml:"dbResponse"`
}

type CaseData struct {
	RequestArgs            map[string]interface{}         `json:"requestArgs" yaml:"requestArgs"`
	ResponseArgs           map[int]map[string]interface{} `json:"responseArgs" yaml:"responseArgs"`
	BeforeScriptArgs       map[string]interface{}         `json:"beforeScriptArgs" yaml:"beforeScriptArgs"`
	AfterRequestScriptArgs map[string]interface{}         `json:"afterRequestScriptArgs" yaml:"afterRequestScriptArgs"`
	DbQueryArgs            map[string]interface{}         `json:"dbQueryArgs" yaml:"dbQueryArgs"`
	DbResponseArgs         map[string]interface{}         `json:"dbResponseArgs" yaml:"dbResponseArgs"`
	DbResponse             []string                       `json:"dbResponse" yaml:"dbResponse"`
}

<<<<<<< HEAD
type comparisonParams struct {
	IgnoreValues         bool `json:"ignoreValues" yaml:"ignoreValues"`
	IgnoreArraysOrdering bool `json:"ignoreArraysOrdering" yaml:"ignoreArraysOrdering"`
	DisallowExtraFields  bool `json:"disallowExtraFields" yaml:"disallowExtraFields"`
	IgnoreDbOrdering     bool `json:"IgnoreDbOrdering" yaml:"ignoreDbOrdering"`
}

=======
>>>>>>> cba2087e
type scriptParams struct {
	PathTmpl string `json:"path" yaml:"path"`
	Timeout  int    `json:"timeout" yaml:"timeout"`
}

type VariablesToSet map[int]map[string]string

/*
There can be two types of data in yaml-file:
1) JSON-paths:
	VariablesToSet:
		<code1>:
			<varName1>: <JSON_Path1>
			<varName2>: <JSON_Path2>
2) Plain text:
	 VariablesToSet:
		<code1>: <varName1>
		<code2>: <varName2>
		...
   In this case we unmarshall values to format similar to JSON-paths format with empty paths:
	 VariablesToSet:
		<code1>:
			<varName1>: ""
		<code2>:
			<varName2>: ""
*/
func (v *VariablesToSet) UnmarshalYAML(unmarshal func(interface{}) error) error {

	res := make(map[int]map[string]string)

	// try to unmarshall as plaint text
	var plain map[int]string
	if err := unmarshal(&plain); err == nil {

		for code, varName := range plain {
			res[code] = map[string]string{
				varName: "",
			}
		}

		*v = res
		return nil
	}

	// json-paths
	if err := unmarshal(&res); err != nil {
		return err
	}

	*v = res
	return nil
}<|MERGE_RESOLUTION|>--- conflicted
+++ resolved
@@ -40,16 +40,6 @@
 	DbResponse             []string                       `json:"dbResponse" yaml:"dbResponse"`
 }
 
-<<<<<<< HEAD
-type comparisonParams struct {
-	IgnoreValues         bool `json:"ignoreValues" yaml:"ignoreValues"`
-	IgnoreArraysOrdering bool `json:"ignoreArraysOrdering" yaml:"ignoreArraysOrdering"`
-	DisallowExtraFields  bool `json:"disallowExtraFields" yaml:"disallowExtraFields"`
-	IgnoreDbOrdering     bool `json:"IgnoreDbOrdering" yaml:"ignoreDbOrdering"`
-}
-
-=======
->>>>>>> cba2087e
 type scriptParams struct {
 	PathTmpl string `json:"path" yaml:"path"`
 	Timeout  int    `json:"timeout" yaml:"timeout"`
