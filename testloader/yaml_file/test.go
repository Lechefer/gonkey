package yaml_file

import (
	"github.com/lamoda/gonkey/models"
)

type Test struct {
	models.TestInterface

	TestDefinition

<<<<<<< HEAD
=======
	Filename string

>>>>>>> 79e1574b
	Request            string
	Responses          map[int]string
	ResponseHeaders    map[int]map[string]string
	BeforeScript       string
	AfterRequestScript string
	DbQuery            string
	DbResponse         []string
}

func (t *Test) ToQuery() string {
	return t.QueryParams
}

func (t *Test) GetMethod() string {
	return t.Method
}

func (t *Test) Path() string {
	return t.RequestURL
}

func (t *Test) GetRequest() string {
	return t.Request
}

func (t *Test) ToJSON() ([]byte, error) {
	return []byte(t.Request), nil
}

func (t *Test) GetResponses() map[int]string {
	return t.Responses
}

func (t *Test) GetResponse(code int) (string, bool) {
	val, ok := t.Responses[code]
	return val, ok
}

func (t *Test) GetResponseHeaders(code int) (map[string]string, bool) {
	val, ok := t.ResponseHeaders[code]
	return val, ok
}

func (t *Test) NeedsCheckingValues() bool {
	return !t.ComparisonParams.IgnoreValues
}

func (t *Test) GetName() string {
	return t.Name
}

func (t *Test) IgnoreArraysOrdering() bool {
	return t.ComparisonParams.IgnoreArraysOrdering
}

func (t *Test) DisallowExtraFields() bool {
	return t.ComparisonParams.DisallowExtraFields
}

func (t *Test) Fixtures() []string {
	return t.FixtureFiles
}

func (t *Test) ServiceMocks() map[string]interface{} {
	return t.MocksDefinition
}

func (t *Test) Pause() int {
	return t.PauseValue
}

func (t *Test) BeforeScriptPath() string {
	return t.BeforeScript
}

func (t *Test) BeforeScriptTimeout() int {
	return t.BeforeScriptParams.Timeout
}

func (t *Test) AfterRequestScriptPath() string {
	return t.AfterRequestScript
}

func (t *Test) AfterRequestScriptTimeout() int {
	return t.AfterRequestScriptParams.Timeout
}

func (t *Test) Cookies() map[string]string {
	return t.CookiesVal
}

func (t *Test) Headers() map[string]string {
	return t.HeadersVal
}

// TODO: it might make sense to do support of case-insensitive checking
func (t *Test) ContentType() string {
	ct, _ := t.HeadersVal["Content-Type"]
	return ct
}

func (t *Test) DbQueryString() string {
	return t.DbQuery
}

func (t *Test) DbResponseJson() []string {
	return t.DbResponse
}

func (t *Test) GetVariables() map[string]string {
	return t.Variables
}

func (t *Test) GetForm() *models.Form {
	return t.Form
}

func (t *Test) GetVariablesToSet() map[int]map[string]string {
	return t.VariablesToSet
}

func (t *Test) GetFileName() string {
	return t.Filename
}

func (t *Test) Clone() models.TestInterface {
	res := *t

	return &res
}

func (t *Test) SetQuery(val string) {
	t.QueryParams = val
}
func (t *Test) SetMethod(val string) {
	t.Method = val
}
func (t *Test) SetPath(val string) {
	t.RequestURL = val
}

func (t *Test) SetRequest(val string) {
	t.Request = val
}

func (t *Test) SetForm(val *models.Form) {
	t.Form = val
}

func (t *Test) SetResponses(val map[int]string) {
	t.Responses = val
}

func (t *Test) SetHeaders(val map[string]string) {
	t.HeadersVal = val
}

func (t *Test) SetDbQueryString(query string) {
	t.DbQuery = query
}

func (t *Test) SetDbResponseJson(responses []string) {
	t.DbResponse = responses
}<|MERGE_RESOLUTION|>--- conflicted
+++ resolved
@@ -9,11 +9,8 @@
 
 	TestDefinition
 
-<<<<<<< HEAD
-=======
 	Filename string
-
->>>>>>> 79e1574b
+  
 	Request            string
 	Responses          map[int]string
 	ResponseHeaders    map[int]map[string]string
